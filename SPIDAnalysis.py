--- conflicted
+++ resolved
@@ -74,8 +74,343 @@
 plt.xlabel("Duty Cycle (%)")
 plt.ylabel("Velocity (cm/s)")
 add_style(markersize=12, fontsize=16)
-<<<<<<< HEAD
-sav.saveplot(os.path.join(folder, 'Velocity.pdf'))
+#sav.saveplot(os.path.join(folder, 'Velocity.pdf'))
+
+#%% Revisiting Velocity
+
+# I'll be trying three things: 
+
+#%% 1. How constant is the period algon a single measurement
+
+widths = []
+for k, (d, duty) in enumerate(zip(data, duty_cycle)):
+    dt = d[1,0]
+    read_data = d[:,1]
+    
+    # Calculate and store widths (periods)
+    peaks = find_peaks(np.diff(read_data), prominence=1, height=2)[0]
+    peaks = peaks.astype(float) * dt
+    w = np.diff(peaks)
+    widths.append(w)
+
+    # Remove outliers    
+    mean = np.mean(w)
+    std = np.std(w)
+    w = w[w < mean + 4*std]
+    
+    # Create, plot and format histogram
+    f, ax = plt.subplots()
+    ax.hist(w) #8 bins
+    ax.legend({'Count = {}'.format(len(w))})
+    ax.set_title('{}/{}: duty={}%'.format(k+1, len(data), duty))
+    
+    ax.set_xlabel('Duration [s]')
+    ax.set_ylabel('Count')
+    ax.ticklabel_format(axis='x', style='sci', scilimits=(0,0))
+    ax.grid(True)
+    
+    # Save and close plot
+    name = os.path.join('Measurements', 'Velfigs', 'Histograms',
+                    'duty{}.png'.format(duty))
+    plt.tight_layout()
+    f.savefig(name)
+    plt.close(f)
+    
+##%% Create one histogram to check formating
+    
+#cual = 27
+#this = widths[cual]
+#
+#f, ax = plt.subplots()
+#ax.hist(this)
+#ax.legend({'Count = {}'.format(len(this))})
+#ax.set_title('{}/{}'.format(cual+1, len(data)))
+#
+#ax.set_xlabel('Duration [s]')
+#ax.set_ylabel('Count')
+#ax.ticklabel_format(axis='x', style='sci', scilimits=(0,0))
+#
+#plt.tight_layout()
+
+#%% 2. How the velocity calculation stabilizes as duration of 
+# measurement is increased.
+
+number_of_steps = 10
+increase_vel = []
+increase_dv = []
+
+for d in data:
+    
+    this_vel = np.zeros(number_of_steps)
+    this_dv = np.zeros(number_of_steps)
+    durations = np.zeros(number_of_steps)
+
+    step_size = len(d) / number_of_steps
+    
+    for k in range(number_of_steps): 
+        
+        # Calculate velocity for an increasing length of time:
+        duration = int((k+1)*step_size) #in points, not seconds
+        dt = data[0][1,0]
+        durations[k] = duration * dt
+        
+        #Start from a random point in the dataset, except when doing the complete run
+        if k + 1 == number_of_steps:
+            start = 0
+        else:
+            start = np.random.randint(len(d)-duration)
+        stop = start + duration
+        
+        #Calculate velocity and error
+        try:
+            v, dv = calculate_velocity_error(d[start:stop, :])
+            this_vel[k] = v
+            this_dv[k] = dv
+        except ValueError:
+            this_vel[k] = np.nan
+            this_dv[k] = np.nan
+            
+    increase_vel.append(this_vel)
+    increase_dv.append(this_dv)
+        
+#%% Create all figures and save them
+
+for k, (v, iv, idv, duty) in enumerate(
+        zip(velocity, increase_vel, increase_dv, duty_cycle)):
+
+    # Create subplots
+    f, (ax1, ax2) = plt.subplots(2, 1, sharex=True)
+    f.suptitle('{}/{}: duty={}%'.format(k+1, len(data), duty))
+    
+    # Plot Durations
+    ax1.plot(durations, iv, '-x')
+    ax1.hlines(v, durations[0], durations[-1])
+    ax1.set_ylabel('Vel. [cm/s]')
+    ax1.grid(True)
+    
+    # Plot Errors
+    ax2.plot(durations, idv, '-x')
+    ax2.set_ylabel('Err. [cm/s]')
+    ax2.set_xlabel('Duration [s]')
+    ax2.grid(True)
+    
+    # Format, save and close
+    plt.tight_layout()
+    f.subplots_adjust(hspace=0)
+
+    name = os.path.join('Measurements', 'Velfigs', 'Increasing',
+                        'duty{}.png'.format(duty))
+    f.savefig(name)
+    plt.close(f)
+    
+##%% Create one figure to ckeck formating
+    
+#cual = 0
+#v = velocity[cual]
+#iv = increase_vel[cual]
+#idv = increase_dv[cual]
+#
+#f, (ax1, ax2) = plt.subplots(2, 1, sharex=True)
+#f.suptitle('{}/{}'.format(k, len(velocity)))
+#
+##ax1.set_title('Velocity')
+#ax1.plot(durations, iv, '-x')
+#ax1.hlines(v, durations[0], durations[-1])
+#ax1.set_ylabel('Vel. [cm/s]')
+#ax1.grid(True)
+#
+##ax2.set_title('Error')
+#ax2.plot(durations, idv, '-x')
+#ax2.set_ylabel('Err. [cm/s]')
+#ax2.set_xlabel('Duration [s]')
+#ax2.grid(True)
+#
+#plt.tight_layout()
+#f.subplots_adjust(hspace=0)
+#
+#name = os.path.join('Measurements', 'Velfigs', 'vel{}.png'.format(cual))
+##f.savefig(name)
+
+#%% 3. For a given duration or interval size, starting at 
+# different points in time, see variability
+
+number_of_repetitions = 100
+number_of_steps = 20
+increase_vel = []
+increase_dv = []
+increase_all = []
+
+dt = data[0][1,0]
+step_size = len(data[0]) / number_of_steps
+durations_points = [int((k+1)*step_size) for k in range(number_of_steps)] #in points
+durations = np.array(durations_points) * dt #in seconds
+
+for m, d in enumerate(data):
+    
+    this_vel = np.zeros(number_of_steps) # mean values for all repetitions
+    this_dv = np.zeros(number_of_steps) # std values for all repetitions
+    all_vels = [] # all values with different starting points
+
+    
+    for k, duration in enumerate(durations_points): 
+        
+        # Calculate velocity for an increasing length of time:
+        v = []
+        
+        # Start from a random point in the dataset
+        if k < number_of_steps-2:
+            for _ in range(number_of_repetitions):
+                
+                start = np.random.randint(len(d)-duration)
+                stop = start + duration
+                
+                try:
+                    v.append(calculate_velocity_error(d[start:stop, :])[0])
+                except ValueError:
+                    pass
+            
+        # Except when doing the complete run
+        else:
+            v = [calculate_velocity_error(d)[0]]
+        
+        # Store values
+        this_dv[k] = np.std(v)
+        this_vel[k] = np.mean(v)
+        all_vels.append(v)
+            
+    increase_vel.append(this_vel)
+    increase_dv.append(this_dv)
+    increase_all.append(all_vels)
+    
+    print('Done doing {}/{}'.format(m+1, len(data)))
+    
+#%% Plots:
+
+## Just one plot to test formatting
+#    
+#cual = 17
+#means = increase_vel[cual]
+#v = increase_all[cual]
+#duty = duty_cycle[cual]
+#k = cual
+#
+## Create two subplots with different widths
+#f, (ax1, ax2) = plt.subplots(1,2, sharey=True, 
+#   gridspec_kw = {'width_ratios':[5, 2]})
+##f.suptitle('{}/{}: duty={}%'.format(k+1, len(data), duty))
+#f.set_size_inches([7.15, 6.1 ])
+#
+## Plot all points
+#for d, vel in zip(durations, v):
+#    points = ax1.plot([d] * len(vel), vel, '.r')
+#points[0].set_label('Variability')
+#
+##Plot mean and final values
+#ax1.plot(durations, means, 'x-', label='Mean value')      
+#ax1.hlines(means[-1], durations[0], durations[-1], label='Final value')
+#
+##Format legend, labels and grid
+#ax1.legend()
+#ax1.set_xlabel('Duration [s]')
+#ax1.set_ylabel('Vel. [cm/s]')
+#ax1.ticklabel_format(axis='x', style='sci', scilimits=(0,0))
+#ax1.grid(True)
+#ax1.set_title('{}/{}: duty={}%'.format(k+1, len(data), duty))
+#
+##Create histogram plot 
+##flattened = [x for data in v for x in data]
+##ax2.hist(flattened, 20, orientation='horizontal')
+#for vels, d in zip(v[::4], durations[::4]):
+#    ax2.hist(vels, 7, orientation='horizontal', density=True,
+#             alpha=.6, label='{:.2f} s'.format(d))
+#ax2.set_xlabel('Density')
+#ax2.grid(True)
+#ax2.legend()
+#
+##labels = ['{:.2f} s'.format(d) for d in durations[::4]] 
+##ax2.legend(patches, labels)
+#
+## Save and close plot
+#plt.tight_layout()
+#f.subplots_adjust(wspace=0)
+##name = os.path.join('Measurements', 'Velfigs', 'Variability',
+##                    'All', 'vel{}.png'.format(k+1))
+##f.savefig(name)
+##plt.close(f)
+
+#%%
+# 1: All points for a given duration with mean value
+
+for k, (v, means, duty) in enumerate(
+        zip(increase_all, increase_vel, duty_cycle)):
+    
+    # Create two subplots with different widths
+    f, (ax1, ax2) = plt.subplots(1,2, sharey=True, 
+       gridspec_kw = {'width_ratios':[5, 2]})
+    #f.suptitle('{}/{}: duty={}%'.format(k+1, len(data), duty))
+    f.set_size_inches([7.15, 6.1 ])
+    
+    # Plot all points
+    for d, vel in zip(durations, v):
+        points = ax1.plot([d] * len(vel), vel, '.r')
+    points[0].set_label('Variability')
+    
+    #Plot mean and final values
+    ax1.plot(durations, means, 'x-', label='Mean value')      
+    ax1.hlines(means[-1], durations[0], durations[-1], label='Final value')
+    
+    #Format legend, labels and grid
+    ax1.legend()
+    ax1.set_xlabel('Duration [s]')
+    ax1.set_ylabel('Vel. [cm/s]')
+    ax1.ticklabel_format(axis='x', style='sci', scilimits=(0,0))
+    ax1.grid(True)
+    ax1.set_title('{}/{}: duty={}%'.format(k+1, len(data), duty))
+    
+    #Create histogram plot for one out of every 4 values
+    for vels, d in zip(v[::4], durations[::4]):
+        ax2.hist(vels, 7, orientation='horizontal', density=True,
+                 alpha=.6, label='{:.2f} s'.format(d))
+    ax2.set_xlabel('Density')
+    ax2.grid(True)
+    ax2.legend()
+    
+    # Save and close plot
+    plt.tight_layout()
+    f.subplots_adjust(wspace=0)
+    name = os.path.join('Measurements', 'Velfigs', 'Variability',
+                        'All', 'duty{}.png'.format(duty))
+    f.savefig(name)
+    plt.close(f)
+
+# 2: Std and deviation of the mean from real value
+
+for k, (v, iv, idv, duty) in enumerate(
+        zip(velocity, increase_vel, increase_dv, duty_cycle)):
+
+    # Create subplots
+    f, (ax1, ax2) = plt.subplots(2, 1, sharex=True)
+    f.suptitle('{}/{}: duty={}%'.format(k+1, len(data), duty))
+    
+    # Plot diff of mean and real value
+    ax1.plot(durations, np.abs(iv - iv[-1]), 'o-')
+    ax1.set_ylabel('Err. [cm/s]')
+    ax1.grid(True)
+    
+    # Plot stds
+    ax2.plot(durations, idv, 'o-')
+    ax2.set_ylabel('Std. [cm/s]')
+    ax2.set_xlabel('Duration [s]')
+    ax2.grid(True)
+    
+    # Format, save and close
+    plt.tight_layout()
+    f.subplots_adjust(hspace=0)
+
+    name = os.path.join('Measurements', 'Velfigs', 'Variability',
+                        'Std', 'duty{}.png'.format(duty))
+    f.savefig(name)
+    plt.close(f)
 
 #%% PID All Runs
 
@@ -186,344 +521,4 @@
 #        plt.show()
 #        mng = plt.get_current_fig_manager()
         #mng.window.showMaximized()
-        plt.close('all')
-=======
-#sav.saveplot(os.path.join(folder, 'Velocity.pdf'))
-
-#%% Revisiting Velocity
-
-# I'll be trying three things: 
-
-#%% 1. How constant is the period algon a single measurement
-
-widths = []
-for k, (d, duty) in enumerate(zip(data, duty_cycle)):
-    dt = d[1,0]
-    read_data = d[:,1]
-    
-    # Calculate and store widths (periods)
-    peaks = find_peaks(np.diff(read_data), prominence=1, height=2)[0]
-    peaks = peaks.astype(float) * dt
-    w = np.diff(peaks)
-    widths.append(w)
-
-    # Remove outliers    
-    mean = np.mean(w)
-    std = np.std(w)
-    w = w[w < mean + 4*std]
-    
-    # Create, plot and format histogram
-    f, ax = plt.subplots()
-    ax.hist(w) #8 bins
-    ax.legend({'Count = {}'.format(len(w))})
-    ax.set_title('{}/{}: duty={}%'.format(k+1, len(data), duty))
-    
-    ax.set_xlabel('Duration [s]')
-    ax.set_ylabel('Count')
-    ax.ticklabel_format(axis='x', style='sci', scilimits=(0,0))
-    ax.grid(True)
-    
-    # Save and close plot
-    name = os.path.join('Measurements', 'Velfigs', 'Histograms',
-                    'duty{}.png'.format(duty))
-    plt.tight_layout()
-    f.savefig(name)
-    plt.close(f)
-    
-##%% Create one histogram to check formating
-    
-#cual = 27
-#this = widths[cual]
-#
-#f, ax = plt.subplots()
-#ax.hist(this)
-#ax.legend({'Count = {}'.format(len(this))})
-#ax.set_title('{}/{}'.format(cual+1, len(data)))
-#
-#ax.set_xlabel('Duration [s]')
-#ax.set_ylabel('Count')
-#ax.ticklabel_format(axis='x', style='sci', scilimits=(0,0))
-#
-#plt.tight_layout()
-
-#%% 2. How the velocity calculation stabilizes as duration of 
-# measurement is increased.
-
-number_of_steps = 10
-increase_vel = []
-increase_dv = []
-
-for d in data:
-    
-    this_vel = np.zeros(number_of_steps)
-    this_dv = np.zeros(number_of_steps)
-    durations = np.zeros(number_of_steps)
-
-    step_size = len(d) / number_of_steps
-    
-    for k in range(number_of_steps): 
-        
-        # Calculate velocity for an increasing length of time:
-        duration = int((k+1)*step_size) #in points, not seconds
-        dt = data[0][1,0]
-        durations[k] = duration * dt
-        
-        #Start from a random point in the dataset, except when doing the complete run
-        if k + 1 == number_of_steps:
-            start = 0
-        else:
-            start = np.random.randint(len(d)-duration)
-        stop = start + duration
-        
-        #Calculate velocity and error
-        try:
-            v, dv = calculate_velocity_error(d[start:stop, :])
-            this_vel[k] = v
-            this_dv[k] = dv
-        except ValueError:
-            this_vel[k] = np.nan
-            this_dv[k] = np.nan
-            
-    increase_vel.append(this_vel)
-    increase_dv.append(this_dv)
-        
-#%% Create all figures and save them
-
-for k, (v, iv, idv, duty) in enumerate(
-        zip(velocity, increase_vel, increase_dv, duty_cycle)):
-
-    # Create subplots
-    f, (ax1, ax2) = plt.subplots(2, 1, sharex=True)
-    f.suptitle('{}/{}: duty={}%'.format(k+1, len(data), duty))
-    
-    # Plot Durations
-    ax1.plot(durations, iv, '-x')
-    ax1.hlines(v, durations[0], durations[-1])
-    ax1.set_ylabel('Vel. [cm/s]')
-    ax1.grid(True)
-    
-    # Plot Errors
-    ax2.plot(durations, idv, '-x')
-    ax2.set_ylabel('Err. [cm/s]')
-    ax2.set_xlabel('Duration [s]')
-    ax2.grid(True)
-    
-    # Format, save and close
-    plt.tight_layout()
-    f.subplots_adjust(hspace=0)
-
-    name = os.path.join('Measurements', 'Velfigs', 'Increasing',
-                        'duty{}.png'.format(duty))
-    f.savefig(name)
-    plt.close(f)
-    
-##%% Create one figure to ckeck formating
-    
-#cual = 0
-#v = velocity[cual]
-#iv = increase_vel[cual]
-#idv = increase_dv[cual]
-#
-#f, (ax1, ax2) = plt.subplots(2, 1, sharex=True)
-#f.suptitle('{}/{}'.format(k, len(velocity)))
-#
-##ax1.set_title('Velocity')
-#ax1.plot(durations, iv, '-x')
-#ax1.hlines(v, durations[0], durations[-1])
-#ax1.set_ylabel('Vel. [cm/s]')
-#ax1.grid(True)
-#
-##ax2.set_title('Error')
-#ax2.plot(durations, idv, '-x')
-#ax2.set_ylabel('Err. [cm/s]')
-#ax2.set_xlabel('Duration [s]')
-#ax2.grid(True)
-#
-#plt.tight_layout()
-#f.subplots_adjust(hspace=0)
-#
-#name = os.path.join('Measurements', 'Velfigs', 'vel{}.png'.format(cual))
-##f.savefig(name)
-
-#%% 3. For a given duration or interval size, starting at 
-# different points in time, see variability
-
-number_of_repetitions = 100
-number_of_steps = 20
-increase_vel = []
-increase_dv = []
-increase_all = []
-
-dt = data[0][1,0]
-step_size = len(data[0]) / number_of_steps
-durations_points = [int((k+1)*step_size) for k in range(number_of_steps)] #in points
-durations = np.array(durations_points) * dt #in seconds
-
-for m, d in enumerate(data):
-    
-    this_vel = np.zeros(number_of_steps) # mean values for all repetitions
-    this_dv = np.zeros(number_of_steps) # std values for all repetitions
-    all_vels = [] # all values with different starting points
-
-    
-    for k, duration in enumerate(durations_points): 
-        
-        # Calculate velocity for an increasing length of time:
-        v = []
-        
-        # Start from a random point in the dataset
-        if k < number_of_steps-2:
-            for _ in range(number_of_repetitions):
-                
-                start = np.random.randint(len(d)-duration)
-                stop = start + duration
-                
-                try:
-                    v.append(calculate_velocity_error(d[start:stop, :])[0])
-                except ValueError:
-                    pass
-            
-        # Except when doing the complete run
-        else:
-            v = [calculate_velocity_error(d)[0]]
-        
-        # Store values
-        this_dv[k] = np.std(v)
-        this_vel[k] = np.mean(v)
-        all_vels.append(v)
-            
-    increase_vel.append(this_vel)
-    increase_dv.append(this_dv)
-    increase_all.append(all_vels)
-    
-    print('Done doing {}/{}'.format(m+1, len(data)))
-    
-#%% Plots:
-
-## Just one plot to test formatting
-#    
-#cual = 17
-#means = increase_vel[cual]
-#v = increase_all[cual]
-#duty = duty_cycle[cual]
-#k = cual
-#
-## Create two subplots with different widths
-#f, (ax1, ax2) = plt.subplots(1,2, sharey=True, 
-#   gridspec_kw = {'width_ratios':[5, 2]})
-##f.suptitle('{}/{}: duty={}%'.format(k+1, len(data), duty))
-#f.set_size_inches([7.15, 6.1 ])
-#
-## Plot all points
-#for d, vel in zip(durations, v):
-#    points = ax1.plot([d] * len(vel), vel, '.r')
-#points[0].set_label('Variability')
-#
-##Plot mean and final values
-#ax1.plot(durations, means, 'x-', label='Mean value')      
-#ax1.hlines(means[-1], durations[0], durations[-1], label='Final value')
-#
-##Format legend, labels and grid
-#ax1.legend()
-#ax1.set_xlabel('Duration [s]')
-#ax1.set_ylabel('Vel. [cm/s]')
-#ax1.ticklabel_format(axis='x', style='sci', scilimits=(0,0))
-#ax1.grid(True)
-#ax1.set_title('{}/{}: duty={}%'.format(k+1, len(data), duty))
-#
-##Create histogram plot 
-##flattened = [x for data in v for x in data]
-##ax2.hist(flattened, 20, orientation='horizontal')
-#for vels, d in zip(v[::4], durations[::4]):
-#    ax2.hist(vels, 7, orientation='horizontal', density=True,
-#             alpha=.6, label='{:.2f} s'.format(d))
-#ax2.set_xlabel('Density')
-#ax2.grid(True)
-#ax2.legend()
-#
-##labels = ['{:.2f} s'.format(d) for d in durations[::4]] 
-##ax2.legend(patches, labels)
-#
-## Save and close plot
-#plt.tight_layout()
-#f.subplots_adjust(wspace=0)
-##name = os.path.join('Measurements', 'Velfigs', 'Variability',
-##                    'All', 'vel{}.png'.format(k+1))
-##f.savefig(name)
-##plt.close(f)
-
-#%%
-# 1: All points for a given duration with mean value
-
-for k, (v, means, duty) in enumerate(
-        zip(increase_all, increase_vel, duty_cycle)):
-    
-    # Create two subplots with different widths
-    f, (ax1, ax2) = plt.subplots(1,2, sharey=True, 
-       gridspec_kw = {'width_ratios':[5, 2]})
-    #f.suptitle('{}/{}: duty={}%'.format(k+1, len(data), duty))
-    f.set_size_inches([7.15, 6.1 ])
-    
-    # Plot all points
-    for d, vel in zip(durations, v):
-        points = ax1.plot([d] * len(vel), vel, '.r')
-    points[0].set_label('Variability')
-    
-    #Plot mean and final values
-    ax1.plot(durations, means, 'x-', label='Mean value')      
-    ax1.hlines(means[-1], durations[0], durations[-1], label='Final value')
-    
-    #Format legend, labels and grid
-    ax1.legend()
-    ax1.set_xlabel('Duration [s]')
-    ax1.set_ylabel('Vel. [cm/s]')
-    ax1.ticklabel_format(axis='x', style='sci', scilimits=(0,0))
-    ax1.grid(True)
-    ax1.set_title('{}/{}: duty={}%'.format(k+1, len(data), duty))
-    
-    #Create histogram plot for one out of every 4 values
-    for vels, d in zip(v[::4], durations[::4]):
-        ax2.hist(vels, 7, orientation='horizontal', density=True,
-                 alpha=.6, label='{:.2f} s'.format(d))
-    ax2.set_xlabel('Density')
-    ax2.grid(True)
-    ax2.legend()
-    
-    # Save and close plot
-    plt.tight_layout()
-    f.subplots_adjust(wspace=0)
-    name = os.path.join('Measurements', 'Velfigs', 'Variability',
-                        'All', 'duty{}.png'.format(duty))
-    f.savefig(name)
-    plt.close(f)
-
-# 2: Std and deviation of the mean from real value
-
-for k, (v, iv, idv, duty) in enumerate(
-        zip(velocity, increase_vel, increase_dv, duty_cycle)):
-
-    # Create subplots
-    f, (ax1, ax2) = plt.subplots(2, 1, sharex=True)
-    f.suptitle('{}/{}: duty={}%'.format(k+1, len(data), duty))
-    
-    # Plot diff of mean and real value
-    ax1.plot(durations, np.abs(iv - iv[-1]), 'o-')
-    ax1.set_ylabel('Err. [cm/s]')
-    ax1.grid(True)
-    
-    # Plot stds
-    ax2.plot(durations, idv, 'o-')
-    ax2.set_ylabel('Std. [cm/s]')
-    ax2.set_xlabel('Duration [s]')
-    ax2.grid(True)
-    
-    # Format, save and close
-    plt.tight_layout()
-    f.subplots_adjust(hspace=0)
-
-    name = os.path.join('Measurements', 'Velfigs', 'Variability',
-                        'Std', 'duty{}.png'.format(duty))
-    f.savefig(name)
-    plt.close(f)
-    
->>>>>>> 7d81d324
+        plt.close('all')