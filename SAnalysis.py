# -*- coding: utf-8 -*-
"""
This script is to analyse measurements made with NI DAQ.

@author: GrupoFWP
"""

import fwp_analysis as anly
import fwp_plot as fplt
#import fwp_save as sav
import matplotlib.pyplot as plt
import numpy as np
import os
import fwp_string as fstr
from scipy.signal import find_peaks

class Struct:
    def __init__(self):
        pass
    
    def __repr__(self):
        return str(vars(self))
    
#%% Samplerate_Sweep (by Val)
"""This script analyses a samplerate sweep for a fixed signal.

It makes an animation showing voltage vs time graphs for different 
samplerates. It plots main frequency and its Fourier amplitude as a 
function of samplerate.
"""

# PARAMETERS

# Main parameters
periods_to_meassure = 100
signal_frequency = 1.2e3

samplerate_min = 100
samplerate_max = 10e3
samplerate_n = 200

name = 'Samplerate_Sweep'

# Other parameters
samplerate = np.linspace(samplerate_min,
                         samplerate_max,
                         samplerate_n)
                         
duration = periods_to_meassure / signal_frequency

folder = os.path.join(os.getcwd(),
                      'Measurements',
                      name)
filename = lambda samplerate : os.path.join(
        folder, 
        '{}_Hz.txt'.format(samplerate))

# ACTIVE CODE

all_time = []
all_voltage = []
for sr in samplerate:
    time, voltage = np.loadtxt(filename(sr), unpack=True)
    all_time.append(list(time))
    all_voltage.append(list(voltage))
del voltage, time

fig = plt.figure()
ax = plt.axes()
ax.set_xlabel("Tiempo (s)")
ax.set_ylabel("Voltaje (V)")
fplt.add_style(fig.number, linewidth=1)
#animation = fplt.animation_2D(
#        all_time, 
#
#        all_voltage,
#        label_function=lambda i : "Frec. muestreo {:.1f} Hz".format(
#                samplerate[i]),
#        frames_number=30,
#        fps=10,
#        new_figure=False
#        )
#
#sav.saveanimation(animation,
#                  os.path.join(folder, 'Video.gif'))
# This doesn't work and I'm not sure why. It does work saving it as mp4.

samplerate, frequencies, fourier_peak = np.loadtxt(
        os.path.join(folder, 'Data.txt'), 
        unpack=True)

plt.figure()
plt.subplot(211)
plt.plot(samplerate, frequencies, '.')
plt.title("Fourier para frecuencia fija {} Hz".format(signal_frequency))
plt.ylabel('Frecuencia (Hz)')
plt.subplot(212)
plt.plot(samplerate, fourier_peak, '.', label='Amplitud de Fourier')
plt.ylabel("Amplitud (u.a.)")
plt.xlabel("Frecuencia de muestreo (Hz)")
fplt.add_style(linewidth=1)

#%% By Val

# PARAMETERS

# Main parameters
samplerate = 4e3

signal_frequency = 10
signal_pk_amplitude = 2
periods_to_measure = 10
#gen_port = 'ASRL1::INSTR'
#gen_totalchannels = 2

name = 'Multichannel_Settling_Time'
folder = os.path.join(os.getcwd(),
                      'Measurements',
                      name)
filename = lambda nchannels : os.path.join(
        folder, 
        'NChannels_{}.txt'.format(nchannels))

# Other parameters
channels = ["Dev20/ai0",
            "Dev20/ai1",
            "Dev20/ai9",
            "Dev20/ai3",
            "Dev20/ai8",
#            "Dev20/ai5",
#            "Dev20/ai6",
            "Dev20/ai11"]

signal_slope = signal_pk_amplitude * signal_frequency

all_data = {}
for nchannels in range(len(channels)):
    all_data.update({nchannels+1: np.loadtxt(filename(nchannels+1))})
    
plt.figure()
plt.plot(all_data[3][:,0], all_data[3][:,1:])



#%% Sample rate + frequency sweep (by Moni)
name = 'Frequency_Sweep'
folder = os.path.join(os.getcwd(),
                      'Measurements',
                      name)

#get only flies corresponding to raw data, not their Fourirer transform:
rawdata=[os.path.join(
        folder,f) for f in os.listdir(folder) if not f.endswith('Fourier.txt')].sort()
        
maxt= []

sr = [f.split('_')[2] for f in rawdata]
freqgen = [f.split('_')[5] for f in rawdata]

for f in rawdata:
    time,data=np.loadtxt(f, unpack=True)
#    np.append(sr,f.split('_')[2])
#    np.append(freqgen,f.split('_')[5])
    for i in range(2, len(data)-2):
        if data[i]>data[i-1] and data[i]>data[i+1] and data[i]>data[i-2] and data[i]>data[i+2]:
            np.append(maxt, time[i])


deltatau=np.zeros(len(maxt)-1)
for j in range(len(maxt)-1):
    deltatau=maxt[j]-maxt[j+1]

freqm=np.mean(deltatau)/2*np.pi


plt.figure()
plt.plot(freqm, frequencies, '.')
plt.title('Frecuencias')
plt.ylabel('Frecuencia a mano (Hz)')
plt.xlabel('Frecuencia gen (Hz)')
plt.grid()
plt.show()

#%% by Marcos

name = 'Frequency_Sweep'
folder = os.path.join(os.getcwd(),
                      'Measurements',
                      name)

# Por Fourier:
fourierfiles = sorted([os.path.join(
        folder,f) for f in os.listdir(folder) if f.endswith('Fourier.txt')])
    
f = fourierfiles[20]
samplingrate = fstr.find_1st_number(f)*1.012
actual_freq, fourier_freq, fourier_power = np.loadtxt(f, unpack=True)
#plt.stem(actual_freq, np.ones_like(actual_freq))
#plt.stem(fourier_freq, fourier_power)

#expected curve:
fr = np.arange(actual_freq[0], actual_freq[-1], 100)
fa = np.array([np.abs(fr - n*samplingrate) for n in range(10)])
fa = np.min(fa, axis=0)

yrange = (0, max(fourier_freq) * 1.1)#plotting range

plt.plot(fr, fa, label='Alias de frecuencias esperado', linewidth=2)
plt.plot(actual_freq, fourier_freq,'o', label='Frecuencia entrante reconstruida')

plt.plot([samplingrate/2]*2, yrange, 'k:', label='Media frecuencia de muestreo', linewidth=2)
plt.plot([samplingrate]*2, yrange, 'k--', label='Frecuencia de muestreo', linewidth=2)

plt.xlabel('Frecuencia entrante real [Hz]', fontsize=13)
plt.ylabel('Frecuencia entrante calculada [Hz]', fontsize=13)
plt.legend(loc='upper right', fontsize=13)
plt.ylim(yrange)
plt.title('Frecuencia real vs. frecuencia medida', fontsize=15)

plt.tight_layout()
plt.ticklabel_format(axis='both', style='sci', useMathText=True, scilimits=(0,0))
plt.tick_params(labelsize=12)

plt.grid()

fig = plt.gcf()
#fig.savefig('Aliasing.pdf', bbox_inches='tight')

#%% Por picos:
rawfiles = sorted([os.path.join(
        folder,f) for f in os.listdir(folder) if not f.endswith('Fourier.txt')])

# divide all file names by 
rawfiles_by_sr = {}
current_sr = None
temp = []

for f in rawfiles:
    this_sr = fstr.find_1st_number(os.path.basename(f))
    if current_sr == this_sr:
        temp.append(f)
    else:
        if len(temp)!=0:
            rawfiles_by_sr[current_sr] = temp
        current_sr = this_sr
        temp = [f]

# sorted list of sampling rates
samplingrates = sorted(list(rawfiles_by_sr.keys()))

cual = 10
archivos = rawfiles_by_sr[samplingrates[cual]]

signal_freqs = {}
#time, data = np.loadtxt(f, unpack=True)
for f in archivos:
    freq = fstr.find_numbers(f)[1]
    signal_freqs[freq] = Struct()
    signal_freqs[freq].file = f
    
    time, data = np.loadtxt(f, unpack=True)
    signal_freqs[freq].duration = time[-1]
    signal_freqs[freq].nperiods = len(find_peaks(data)[0])
    signal_freqs[freq].maybe_freq = len(find_peaks(data)[0])/time[-1]

#to be able to plot with lines, keys must be sorted
actual_freq = sorted(list(signal_freqs.keys()))

plt.plot(actual_freq, [signal_freqs[f].maybe_freq for f in actual_freq], '-o')


#%% interbuffer time

name = 'Interbuffer_Time_5'
folder = os.path.join(os.getcwd(),
                      'Measurements',
                      name)
                      
interbuferfile = os.path.join(
        folder,'signal_1000Hz_2Vpp.txt')

time, voltage = np.loadtxt(interbuferfile, unpack=True)
dt=time[5]-time[4]

def Diffincent(u,dx):
    w=len(u)
    Diff=np.zeros(w)
    for i in range(w):
        if i == 0:
            Diff[0]=(u[1]-u[w-1])/(2*dx)
        elif i == w-1:
            Diff[i]=(u[0]-u[i-1])/(2*dx)
        else:
            Diff[i]=(u[i+1]-u[i-1])/(2*dx)
    return Diff

slopederivative=Diffincent(voltage,dt)


#%% 
slopelimpio=slopederivative[0:130000].copy()
for i in range(len(slopelimpio)):
    if i>0:
        if slopelimpio[i]<-700000:
            slopelimpio[i]=slopelimpio[i-1]
            


#%% 
axes = plt.gca()
#axes.set_xlim([xmin,xmax])
#axes.set_ylim([-1,1])
#plt.plot(time[0:2000], voltage[0:2000],'r.-')
plt.plot(time[0:11000], slopederivative[0:11000],'g.-')
#plt.plot(time,slopelimpio,'b.')
plt.xlabel('Time')
plt.ylabel('First derivative of Signal')
#plt.title(os.path.basename(f))
plt.grid()
plt.show()

        
#%%     
font = {'family' : 'sans-serif',
        'weight' : 'medium',
        'size'   : 13}

plt.rc('font', **font)


fig, axs = plt.subplots(2, 1, sharex=True)
fig.subplots_adjust(hspace=0)
fig.set_size_inches(7,4)

axs[0].plot(time[0:3000], voltage[0:3000], 'r.-')
#axs[0].set_yticks(np.arange(-0.9, 1.0, 0.4))
axs[0].set_ylim(-2.1, 2.1)
axs[0].grid(color='silver', linestyle='--', linewidth=2)
axs[0].set_ylabel('Voltaje [V]')

axs[1].plot(time[0:3000],slopederivative[0:3000],'g.-')
#axs[1].set_yticks(np.arange(0.1, 1.0, 0.2))
axs[1].set_ylim(-810000,10000)
axs[1].set_xticks([time[0], time[1024], time[2048]])
#plt.title(os.path.basename(f))
axs[1].grid(color='silver', linestyle='--', linewidth=2)
axs[1].set_ylabel('dV/dt [V/s]')
plt.xlabel('Time[s]')
plt.tight_layout()
plt.ticklabel_format(axis='both', style='sci', useMathText=True, scilimits=(0,0))
plt.tick_params(labelsize=12)
plt.savefig('1k3000puntos.pdf')
plt.show()


#%% 
#ejemplo con la cantidad justa de datos
datos = np.linspace(0,10, 500, endpoint=False)
datos = datos.reshape((10, -1)) #-1 hace que defina automáticamente el otro tamaño
#datos ahora es de 10x50 

#ejemplo con 1024 empezando de dos lugares
#data = np.random.rand(int(1e6)) #un millón de datos random
data = slopelimpio.copy()
cant_buffers = 30 #cuántos voy a promediar

data1 = np.reshape(data[:4095*cant_buffers], (4095, -1))
data1 = np.mean(data1, axis=1)

data2 = np.reshape(data[500:4095*cant_buffers+500], (4095, -1))
data2 = np.mean(data2, axis=1)

#%% 

plt.plot(data2,'m.')
plt.plot(data1,'b.')
plt.xlabel('# Puntos')
plt.ylabel('Promedio c/4095 puntos [V/dt]')
#plt.title(os.path.basename(f))
plt.grid()
plt.tight_layout()
plt.ticklabel_format(axis='both', style='sci', useMathText=True, scilimits=(0,0))
plt.tick_params(labelsize=12)
plt.savefig('signalmean1k.pdf')
plt.show()



#%% 
picos=find_peaks(slopelimpio, height=42000)

xpicos=picos[0]
deltapicos=np.zeros(len(xpicos)-1)
for j in range(len(xpicos)-1): #for each column, that is to say for each channel
    deltapicos[j]=xpicos[j+1]-xpicos[j]

interbuffertimefinal=np.mean(deltapicos)



#%% 











# Make Fourier transformation and get main frequency
samplerate = 400e3
fourier = np.abs(np.fft.rfft(slopederivative)) # Fourier transformation
fourier_frequencies = np.fft.rfftfreq(len(slopederivative), d=1./samplerate)
max_frequency = fourier_frequencies[np.argmax(fourier)]


# Plot Fourier
plt.figure()
plt.plot(fourier_frequencies, fourier)
plt.xlabel('Frecuencia (Hz)')
plt.ylabel('Intensidad de Fourier (ua)')
plt.title('{}'.format(max_frequency))


#%% Interchanneltime: cargo variables

name = 'Interchannel_Time_1000Hz'
folder = os.path.join(os.getcwd(),
                      'Measurements',
                      name)
                      
interchannelfile1 = os.path.join(
        folder,'NChannels_1_signal_10Hz.txt')
time1, voltage1ch1 = np.loadtxt(interchannelfile1, unpack=True)

interchannelfile2 = os.path.join(
        folder,'NChannels_2_signal_10Hz.txt')
time2, voltage2ch1,voltage2ch2 = np.loadtxt(interchannelfile2, unpack=True)

interchannelfile3 = os.path.join(
        folder,'NChannels_3_signal_10Hz.txt')
time3, voltage3ch1,voltage3ch2,voltage3ch3 = np.loadtxt(interchannelfile3, unpack=True)

interchannelfile4 = os.path.join(
        folder,'NChannels_4_signal_10Hz.txt')
time4, voltage4ch1, voltage4ch2, voltage4ch3, voltage4ch4 = np.loadtxt(interchannelfile4, unpack=True)

#%% 

plt.plot(time2[1400:1700], voltage2ch1[1400:1700],'r-')
plt.plot(time2[1400:1700], voltage2ch2[1400:1700],'b-')
plt.xlabel('Time')
plt.ylabel('Voltage')
plt.grid()
plt.show()

#%%

def slicer(vecor, interval):
    return vector[interval[0]:interval[1]]

#%% prueba 2

name = 'Interchannel_Time_1000Hz'
folder = os.path.join(os.getcwd(),
                      'Measurements',
                      name)
#I've got 5 files with multiple channel adquisition. I want to see how interchannel value changes.
<<<<<<< HEAD

interval = [(0, 57000), (8000, 94000), (0, 25000)]

slicer = lambda vector, interval: vector[interval[0]:interval[1]]

interchanneltime = []
stds2 = []

for i in range(3):
    
    interchannelfile = os.path.join(folder,'NChannels_{}_signal_10Hz.txt'.format(i+2)) #I choose the corresponding file
    datos= np.loadtxt(interchannelfile, unpack=True) # I load the file data
    time=datos[0,:]#first set of values are time
    voltage = [datos[d, :] for d in range(1, datos.shape[0])] #the rest are the voltages for each channel
   
    deltavector=[]# I create an array to store values of voltage differences
    interchannelvoltage=np.zeros(len(voltage))#i create array to store mean voltage difference
    stds = np.zeros(len(voltage))
    
    for j in range(len(voltage)): #for each column, that is to say for each channel
        
        if j>0: #not the first channel
            delta = voltage[j] - voltage[j-1]
        else:
            delta = voltage[j][1:] - voltage[j-1][:-1] #voltage -1 is the last one
        
        delta = slicer(delta, interval[i])
        deltavector.append(delta[delta>0])
        
        interchannelvoltage[j]=np.mean(deltavector[j])#mean voltage difference between channels
        stds[j] = np.std(deltavector[j])/(4*1000)
        
    interchanneltime.append(interchannelvoltage/(4*1000)) #I store the values outside loop
    stds2.append(stds)

#%%
inter = (100, 250)
markers = 'ox*d'
for k, (v, m) in enumerate(zip(voltage, markers)): 
#    plt.plot(slicer(time, inter) + k*interchanneltime[2][0], slicer(v, inter),'o-', label= str(1+k))
    plt.plot(time, v, m, label='Canal {}'.format(k))

plt.xlabel('Tiempo [s]', fontsize=13)
plt.ylabel('Señal medida [V]', fontsize=13)
plt.legend(loc='lower right', fontsize=13)
plt.ylim((-0.5256367686896762, -0.30963712678037525))
plt.xlim((0.4752038196803503, 0.4752461027850231))
#plt.title('Frecuencia real vs. frecuencia medida', fontsize=15)

plt.grid()

fig = plt.gcf()
fig.set_size_inches([6.4 , 2.92])

plt.tight_layout()
plt.ticklabel_format(axis='both', style='sci', useMathText=True, scilimits=(0,0))
plt.tick_params(labelsize=12)

fig.savefig('multiplex.pdf', bbox_inches='tight')


for k in interchanneltime:
    stri = '{:.3e}\t'*len(k)
    print(stri.format(*k))

=======
for i in range(3):
    interchannelfile = os.path.join(folder,'NChannels_{}_signal_10Hz.txt'.format(i+2)) #I choose the corresponding file
    datos= np.loadtxt(interchannelfile, unpack=True) # I load the file data
    time=datos[0,0:10000]#first set of values are time
    voltage = [datos[d, 0:10000] for d in range(1, datos.shape[0])] #the rest are the voltages for each channel
    deltavector=np.zeros_like(voltage)# I create an array to store values of voltage differences
    interchannelvoltage=np.zeros(len(voltage))#i create array to store mean voltage difference
    for j in range(len(voltage)): #for each column, that is to say for each channel
        if j < len(voltage)-1: #if not the last channel
            deltavector[j,:]=voltage[j+1]-voltage[j]
        else: #if last channel
            deltavector[j,:]=voltage[j]-voltage[0]
        interchannelvoltage[j]=np.mean(deltavector[j,:])#mean voltage difference between channels
    interchanneltime[i]=interchannelvoltage/(2*10)#I store the values outside loop
    
#%% 
plt.plot(deltavector[0,:],'r.')
plt.plot(deltavector[1,:],'g.')
plt.plot(deltavector[2,:],'b.')
plt.plot(deltavector[3,:],'m.')
>>>>>>> 017588e0
#%% 
name = 'Settling_Time'
folder = os.path.join(os.getcwd(),
                      'Measurements',
                      name)
                      
settimefile = os.path.join(
        folder,'Settling_Time.txt')

time, voltage = np.loadtxt(settimefile, unpack=True)
#dt=time[5]-time[4]
#
#def Diffincent(u,dx):
#    w=len(u)
#    Diff=np.zeros(w)
#    for i in range(w):
#        if i == 0:
#            Diff[0]=(u[1]-u[w-1])/(2*dx)
#        elif i == w-1:
#            Diff[i]=(u[0]-u[i-1])/(2*dx)
#        else:
#            Diff[i]=(u[i+1]-u[i-1])/(2*dx)
#    return Diff
#
#slopederivative=Diffincent(voltage,dt)
#%% 
a=65260
b=65280
timezoom=time[a:b]
voltagezoom=voltage[a:b]


lownoisedata=np.zeros(len(voltagezoom))
lownoisedata[0]=voltagezoom[0];
lownoisedata[len(voltagezoom)-1]=voltagezoom[len(voltagezoom)-1]
for i in range(1,len(voltagezoom)-1):
    lownoisedata[i]=(voltagezoom[i-1]+voltagezoom[i]+voltagezoom[i+1])/3

for i in range(1,len(voltagezoom)-1):
    lownoisedata[i]=(lownoisedata[i-1]+lownoisedata[i]+lownoisedata[i+1])/3
    
for i in range(1,len(voltagezoom)-1):
    lownoisedata[i]=(lownoisedata[i-1]+lownoisedata[i]+lownoisedata[i+1])/3

for i in range(1,len(voltagezoom)-1):
    lownoisedata[i]=(lownoisedata[i-1]+lownoisedata[i]+lownoisedata[i+1])/3
  
  
font = {'family' : 'sans-serif',
        'weight' : 'medium',
        'size'   : 13}

plt.rc('font', **font)

ax = plt.gca()
plt.plot(timezoom, voltagezoom,'b.-')
#plt.plot(timezoom, lownoisedata,'g.')
plt.xlabel('Time')
plt.ylabel('voltage')
plt.grid()
plt.tight_layout()
plt.ticklabel_format(axis='both', style='sci', useMathText=True, scilimits=(0,0))
plt.tick_params(labelsize=12)
plt.savefig('settlingtime1ch.pdf')
plt.show()


#%% 
from scipy.optimize import curve_fit
def charge(t, tau, A):
    Vout = A*(1-np.exp(-t/tau))
    return Vout

p0 = [1, 1]
popt, pcov = curve_fit(charge,timezoom, lownoisedata,p0=p0)
plt.plot(timezoom, charge(timezoom, popt[0],popt[1]),'b-')
plt.plot(timezoom,lownoisedata,'r.')
#%% 
def step_info(t,yout):
    print "Overshoot: %f%s"%((yout.max()/yout[-1]-1)*100,'%')
    print "Rise Time: %fs"%(t[next(i for i in range(0,len(yout)-1) if yout[i]>yout[-1]*.90)]-t[0])
    print "Settling Time: %fs"%(t[next(len(yout)-i for i in range(2,len(yout)-1) if abs(yout[-i]/yout[-1])>1.02)]-t[0])

step_info(timezoom,voltagezoom)    
    

    
    
    
#%%  Settlingtime para interchannel
name = 'Interchannel_Time_Order'
folder = os.path.join(os.getcwd(),
                      'Measurements',
                      name)
                      
settimefile = os.path.join(
        folder,'Channels_0123.txt')

datos= np.loadtxt(settimefile, unpack=True)
time=datos[0,:]#first set of values are time
voltage = [datos[d,:] for d in range(1, datos.shape[0])]
#dt=time[5]-time[4]
#
#def Diffincent(u,dx):
#    w=len(u)
#    Diff=np.zeros(w)
#    for i in range(w):
#        if i == 0:
#            Diff[0]=(u[1]-u[w-1])/(2*dx)
#        elif i == w-1:
#            Diff[i]=(u[0]-u[i-1])/(2*dx)
#        else:
#            Diff[i]=(u[i+1]-u[i-1])/(2*dx)
#    return Diff
#
#slopederivative=Diffincent(voltage,dt)
#%% 
a=12650
b=12670
timezoom=time[a:b]
choosevoltage0=voltage[0]
choosevoltage1=voltage[1]
choosevoltage2=voltage[2]
choosevoltage3=voltage[3]
voltagezoom0=choosevoltage0[a:b]
voltagezoom1=choosevoltage1[a:b]
voltagezoom2=choosevoltage2[a:b]
voltagezoom3=choosevoltage3[a:b]

lownoisedata0=np.zeros(len(voltagezoom0))
lownoisedata0[0]=voltagezoom0[0];
lownoisedata0[len(voltagezoom0)-1]=voltagezoom0[len(voltagezoom0)-1]
for i in range(1,len(voltagezoom0)-1):
    lownoisedata0[i]=(voltagezoom0[i-1]+voltagezoom0[i]+voltagezoom0[i+1])/3
    


lownoisedata1=np.zeros(len(voltagezoom1))
lownoisedata1[0]=voltagezoom1[0];
lownoisedata1[len(voltagezoom1)-1]=voltagezoom1[len(voltagezoom1)-1]
for i in range(1,len(voltagezoom1)-1):
    lownoisedata1[i]=(voltagezoom1[i-1]+voltagezoom1[i]+voltagezoom1[i+1])/3
    

lownoisedata2=np.zeros(len(voltagezoom2))
lownoisedata2[0]=voltagezoom2[0];
lownoisedata2[len(voltagezoom2)-1]=voltagezoom2[len(voltagezoom2)-1]
for i in range(1,len(voltagezoom2)-1):
    lownoisedata2[i]=(voltagezoom2[i-1]+voltagezoom2[i]+voltagezoom2[i+1])/3
    
    
lownoisedata3=np.zeros(len(voltagezoom3))
lownoisedata3[0]=voltagezoom3[0];
lownoisedata3[len(voltagezoom3)-1]=voltagezoom3[len(voltagezoom3)-1]
for i in range(1,len(voltagezoom3)-1):
    lownoisedata3[i]=(voltagezoom3[i-1]+voltagezoom3[i]+voltagezoom3[i+1])/3



font = {'family' : 'sans-serif',
        'weight' : 'medium',
        'size'   : 13}

plt.rc('font', **font)
fig = plt.gcf()
fig.set_size_inches(10,4)
plt.plot(timezoom, lownoisedata0,'b.-', label='1º Canal Medido')
plt.plot(timezoom, lownoisedata1,'g.-',label='2º Canal Medido')
plt.plot(timezoom, lownoisedata2,'r.-',label='3º Canal Medido')
plt.plot(timezoom, lownoisedata3,'k.-',label='4º Canal Medido')
#plt.plot(timezoom, lownoisedata,'g.')
plt.ylabel('Voltaje [V]')
plt.legend(loc='upper right')
plt.xlabel('Time[s]')
plt.savefig('10khzvoltaje0123.pdf')
plt.tight_layout()
plt.ticklabel_format(axis='both', style='sci', useMathText=True, scilimits=(0,0))
plt.tick_params(labelsize=12)
plt.grid()
plt.show()

#%% 
def step_info(t,yout):
    print "Overshoot: %f%s"%((yout.max()/yout[-1]-1)*100,'%')
    print "Rise Time: %fs"%(t[next(i for i in range(0,len(yout)-1) if yout[i]>yout[-1]*.90)]-t[0])
    print "Settling Time: %fs"%(t[next(len(yout)-i for i in range(2,len(yout)-1) if abs(yout[-i]/yout[-1])>1.02)]-t[0])

step_info(timezoom,voltagezoom)    
    

  
    
    
    
    
    
    
    
    <|MERGE_RESOLUTION|>--- conflicted
+++ resolved
@@ -469,7 +469,7 @@
                       'Measurements',
                       name)
 #I've got 5 files with multiple channel adquisition. I want to see how interchannel value changes.
-<<<<<<< HEAD
+
 
 interval = [(0, 57000), (8000, 94000), (0, 25000)]
 
@@ -535,28 +535,7 @@
     stri = '{:.3e}\t'*len(k)
     print(stri.format(*k))
 
-=======
-for i in range(3):
-    interchannelfile = os.path.join(folder,'NChannels_{}_signal_10Hz.txt'.format(i+2)) #I choose the corresponding file
-    datos= np.loadtxt(interchannelfile, unpack=True) # I load the file data
-    time=datos[0,0:10000]#first set of values are time
-    voltage = [datos[d, 0:10000] for d in range(1, datos.shape[0])] #the rest are the voltages for each channel
-    deltavector=np.zeros_like(voltage)# I create an array to store values of voltage differences
-    interchannelvoltage=np.zeros(len(voltage))#i create array to store mean voltage difference
-    for j in range(len(voltage)): #for each column, that is to say for each channel
-        if j < len(voltage)-1: #if not the last channel
-            deltavector[j,:]=voltage[j+1]-voltage[j]
-        else: #if last channel
-            deltavector[j,:]=voltage[j]-voltage[0]
-        interchannelvoltage[j]=np.mean(deltavector[j,:])#mean voltage difference between channels
-    interchanneltime[i]=interchannelvoltage/(2*10)#I store the values outside loop
-    
-#%% 
-plt.plot(deltavector[0,:],'r.')
-plt.plot(deltavector[1,:],'g.')
-plt.plot(deltavector[2,:],'b.')
-plt.plot(deltavector[3,:],'m.')
->>>>>>> 017588e0
+
 #%% 
 name = 'Settling_Time'
 folder = os.path.join(os.getcwd(),
