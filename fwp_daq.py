--- conflicted
+++ resolved
@@ -44,11 +44,8 @@
 
 def dynamic_list(inlist):
     
-<<<<<<< HEAD
-=======
     if inlist is None:
         return(None)
->>>>>>> d92ff288
     if len(inlist) == 0:
         raise TypeError('Empty list!')
     if len(inlist) == 1:
@@ -64,32 +61,16 @@
         
         self.__device = device
         self.__task = nid.Task()
-<<<<<<< HEAD
-        self._analog_inputs = None
-        self._pwm_outputs = None
-    
-    @property
-    def analog_inputs(self):
-        return self.analog_inputs
-=======
         self.__analog_inputs = None
         self.__pwm_outputs = None
     
     @property
     def analog_inputs(self):
         return self.__analog_inputs
->>>>>>> d92ff288
     
     @analog_inputs.setter
     def analog_inputs(self, pins):
         
-<<<<<<< HEAD
-        self.analog_inputs = AnalogInputs(
-                pins=pins,
-                device=self.__device,
-                task=self.__task,
-                )
-=======
         if self.__analog_inputs is None:
             self.__analog_inputs = AnalogInputs(
                     pins=pins,
@@ -110,18 +91,13 @@
     @property
     def pwm_outputs(self):
         return self.__pwm_outputs
->>>>>>> d92ff288
 
     
 #%%
 
 class AnalogInputs:
 
-<<<<<<< HEAD
-    def init(self, pins=None, device=None, task=None, 
-=======
     def init(self, pins, device=None, task=None, 
->>>>>>> d92ff288
              voltage_range=[-10, 10], 
              configuration=conf.NRSE):
 
@@ -134,15 +110,9 @@
         pins : int, list
             Device's pins to initialize as analog input channel/s.
         voltage_range=[-10,10] : list
-<<<<<<< HEAD
-            Range of the analog input channel/s. Each of them should be a 
-            list or tuple that contains minimum and maximum in V.
-        configuration=NRSE : nid.constants.TerminalConfiguration, optional
-=======
             Range of the analog input channel/s. Each of them should be 
             a list or tuple that contains minimum and maximum in V.
         configuration=NRSE : nid.constants, optional
->>>>>>> d92ff288
             Analog input channel/s terminal configuration.
         
         Returns
@@ -154,27 +124,6 @@
         
         self.__device = device
         self.__task = task
-<<<<<<< HEAD
-        self.__pins = pins
-        
-        if pins is None:
-            raise ValueError("Can't initialize AnalogInputs without pins")
-        
-        self.channels = self.__channels__(pins)
-        self.nchannels = len(self.channels)
-    
-        if not isinstance(voltage_range, list):
-            voltage_range = [voltage_range for ch in self.channels]
-        elif len(voltage_range) != self.nchannels:
-            raise ValueError("Not enough elements in voltage_range")
-        self.range = voltage_range
-        
-        if not isinstance(configuration, list):
-            configuration = [configuration for ch in self.channels]
-        elif len(configuration) != self.nchannels:
-            raise ValueError("Not enough elements in voltage_range")
-        self.configuration = configuration
-=======
         self.pins = pins
         # This attribute sets also...
         # ...self.channels,
@@ -197,25 +146,12 @@
             self.__nchannels = 0
         else:
             self.__nchannels = len(self.channels)
->>>>>>> d92ff288
         
         ai_channels = []
         for i, ch in enumerate(self.channels):
             ai_channels.append(
                 self.__task.ai_channels.add_ai_voltage_chan(
                     physical_channel = ch,
-<<<<<<< HEAD
-                    min_val = voltage_range[i][0],
-                    max_val = voltage_range[i][1],
-                    units = nid.constants.VoltageUnits.VOLTS
-                    )
-                )
-            ai_channels[i].ai_term_cfg = configuration[i]
-    
-        self.__channels = dynamic_list(ai_channels)
-        
-        return dynamic_list(ai_channels)    
-=======
                     units = nid.constants.VoltageUnits.VOLTS
                     )
                 )
@@ -320,7 +256,6 @@
                 self.__ai_channels[i].ai_max = voltage[i]
         self.__input_max = voltage
     
->>>>>>> d92ff288
     
     def __channels__(self, pins):
         
@@ -329,13 +264,8 @@
         Parameters
         ----------
         pins : int, list
-<<<<<<< HEAD
-            Pins to be initialized. Each of them should be 
-            an int from 0 to 15.
-=======
             Pins to be initialized. Each of them should be an int from 
             0 to 15.
->>>>>>> d92ff288
         
         Returns
         -------
@@ -343,12 +273,9 @@
             Channels
         """
         
-<<<<<<< HEAD
-=======
         if pins is None:
             return None
         
->>>>>>> d92ff288
         reference = [15, 17, 19, 21, 24, 26, 29, 31, 
                      16, 18, 20, 22, 25, 27, 30, 32]
         
@@ -362,11 +289,7 @@
                 raise ValueError(message.format(p))
             channels.append(p)
         
-<<<<<<< HEAD
-        return dynamic_list(channels)
-=======
         return channels
->>>>>>> d92ff288
 
 #%%
 
